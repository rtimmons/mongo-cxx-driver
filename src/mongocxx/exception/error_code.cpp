--- conflicted
+++ resolved
@@ -51,13 +51,10 @@
                 return "invalid attempt to set an unknown write concern level";
             case error_code::k_instance_already_exists:
                 return "cannot create more than one mongocxx::instance object";
-<<<<<<< HEAD
             case error_code::k_server_response_malformed:
                 return "the response from the server was malformed";
-=======
             case error_code::k_invalid_uri:
                 return "an invalid MongoDB URI was provided";
->>>>>>> 041cf76e
             default:
                 return "unknown mongocxx error";
         }
